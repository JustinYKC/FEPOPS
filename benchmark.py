--- conflicted
+++ resolved
@@ -16,14 +16,9 @@
 from rdkit.Chem.MolStandardize import rdMolStandardize
 from sklearn.metrics import roc_auc_score
 from fepops.fepops_persistent import get_persistent_fepops_storage_object
-<<<<<<< HEAD
 from typing import Union, Optional
 import multiprocessing as mp
-=======
-import multiprocessing as mp
 from multiprocessing import SimpleQueue
->>>>>>> fcf7abc1
-
 
 @dataclass
 class SimilarityMethod:
